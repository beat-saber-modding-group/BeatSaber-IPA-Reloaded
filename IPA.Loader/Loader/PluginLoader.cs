﻿using IPA.Config;
using IPA.Loader.Features;
using IPA.Logging;
using IPA.Utilities;
using Mono.Cecil;
using Newtonsoft.Json;
using System;
using System.Collections.Generic;
using System.IO;
using System.Linq;
using System.Reflection;
using System.Text.RegularExpressions;
using System.Threading.Tasks;
using Version = SemVer.Version;
using SemVer;
#if NET4
using Task = System.Threading.Tasks.Task;
using TaskEx = System.Threading.Tasks.Task;
#endif
#if NET3
using Net3_Proxy;
using Path = Net3_Proxy.Path;
using File = Net3_Proxy.File;
using Directory = Net3_Proxy.Directory;
#endif

namespace IPA.Loader
{
    /// <summary>
    /// A type to manage the loading of plugins.
    /// </summary>
    public class PluginLoader
    {
        internal static Task LoadTask() =>
            TaskEx.Run(() =>
        {
            YeetIfNeeded();

            LoadMetadata();
            Resolve();
            ComputeLoadOrder();
            FilterDisabled();

            ResolveDependencies();
        });

        /// <summary>
        /// A class which describes a loaded plugin.
        /// </summary>
        public class PluginMetadata
        {
            /// <summary>
            /// The assembly the plugin was loaded from.
            /// </summary>
            /// <value>the loaded Assembly that contains the plugin main type</value>
            public Assembly Assembly { get; internal set; }

            /// <summary>
            /// The TypeDefinition for the main type of the plugin.
            /// </summary>
            /// <value>the Cecil definition for the plugin main type</value>
            public TypeDefinition PluginType { get; internal set; }

            /// <summary>
            /// The human readable name of the plugin.
            /// </summary>
            /// <value>the name of the plugin</value>
            public string Name { get; internal set; }

            /// <summary>
            /// The BeatMods ID of the plugin, or null if it doesn't have one.
            /// </summary>
            /// <value>the updater ID of the plugin</value>
            public string Id { get; internal set; }

            /// <summary>
            /// The version of the plugin.
            /// </summary>
            /// <value>the version of the plugin</value>
            public Version Version { get; internal set; }

            /// <summary>
            /// The file the plugin was loaded from.
            /// </summary>
            /// <value>the file the plugin was loaded from</value>
            public FileInfo File { get; internal set; }

            // ReSharper disable once UnusedAutoPropertyAccessor.Global
            /// <summary>
            /// The features this plugin requests.
            /// </summary>
            /// <value>the list of features requested by the plugin</value>
            public IReadOnlyList<Feature> Features => InternalFeatures;

            internal readonly List<Feature> InternalFeatures = new List<Feature>();

            internal bool IsSelf;

            /// <summary>
            /// Whether or not this metadata object represents a bare manifest.
            /// </summary>
            /// <value><see langword="true"/> if it is bare, <see langword="false"/> otherwise</value>
            public bool IsBare { get; internal set; }

            private PluginManifest manifest;

            internal HashSet<PluginMetadata> Dependencies { get; } = new HashSet<PluginMetadata>();

            internal PluginManifest Manifest
            {
                get => manifest;
                set
                {
                    manifest = value;
                    Name = value.Name;
                    Version = value.Version;
                    Id = value.Id;
                }
            }

            /// <summary>
            /// Gets all of the metadata as a readable string.
            /// </summary>
            /// <returns>the readable printable metadata string</returns>
            public override string ToString() => $"{Name}({Id}@{Version})({PluginType?.FullName}) from '{Utils.GetRelativePath(File?.FullName, BeatSaber.InstallPath)}'";
        }

        /// <summary>
        /// A container object for all the data relating to a plugin.
        /// </summary>
        public class PluginInfo
        {
            internal IPlugin Plugin { get; set; }

            /// <summary>
            /// Metadata for the plugin.
            /// </summary>
            /// <value>the metadata for this plugin</value>
            public PluginMetadata Metadata { get; internal set; } = new PluginMetadata();
        }

        internal static void YeetIfNeeded()
        {
            string pluginDir = BeatSaber.PluginsPath;

            if (SelfConfig.YeetMods_ && BeatSaber.IsGameVersionBoundary)
            {
                var oldPluginsName = Path.Combine(BeatSaber.InstallPath, $"Old {BeatSaber.OldVersion} Plugins");
                var newPluginsName = Path.Combine(BeatSaber.InstallPath, $"Old {BeatSaber.GameVersion} Plugins");

                if (Directory.Exists(oldPluginsName))
                    Directory.Delete(oldPluginsName, true);
                Directory.Move(pluginDir, oldPluginsName);
                if (Directory.Exists(newPluginsName))
                    Directory.Move(newPluginsName, pluginDir);
                else
                    Directory.CreateDirectory(pluginDir);
            }
<<<<<<< HEAD

            SelfConfig.Instance.LastGameVersion = gameVer.ToString();
=======
>>>>>>> e6097054
        }

        internal static List<PluginMetadata> PluginsMetadata = new List<PluginMetadata>();
        internal static List<PluginMetadata> DisabledPlugins = new List<PluginMetadata>();

        private static readonly Regex embeddedTextDescriptionPattern = new Regex(@"#!\[(.+)\]", RegexOptions.Compiled | RegexOptions.Singleline);

        internal static void LoadMetadata()
        {
            string[] plugins = Directory.GetFiles(BeatSaber.PluginsPath, "*.dll");

            try
            {
                var selfMeta = new PluginMetadata
                {
                    Assembly = Assembly.GetExecutingAssembly(),
                    File = new FileInfo(Path.Combine(BeatSaber.InstallPath, "IPA.exe")),
                    PluginType = null,
                    IsSelf = true
                };

                string manifest;
                using (var manifestReader =
                    new StreamReader(
                        selfMeta.Assembly.GetManifestResourceStream(typeof(PluginLoader), "manifest.json") ??
                        throw new InvalidOperationException()))
                    manifest = manifestReader.ReadToEnd();

                selfMeta.Manifest = JsonConvert.DeserializeObject<PluginManifest>(manifest);

                PluginsMetadata.Add(selfMeta);
            }
            catch (Exception e)
            {
                Logger.loader.Critical("Error loading own manifest");
                Logger.loader.Critical(e);
            }

            foreach (var plugin in plugins)
            {
                var metadata = new PluginMetadata
                {
                    File = new FileInfo(Path.Combine(BeatSaber.PluginsPath, plugin)),
                    IsSelf = false
                };

                try
                {
                    var pluginModule = AssemblyDefinition.ReadAssembly(plugin, new ReaderParameters
                    {
                       ReadingMode = ReadingMode.Immediate,
                       ReadWrite = false,
                       AssemblyResolver = new CecilLibLoader() 
                    }).MainModule;

                    string pluginNs = "";

                    foreach (var resource in pluginModule.Resources)
                    {
                        const string manifestSuffix = ".manifest.json";
                        if (!(resource is EmbeddedResource embedded) ||
                            !embedded.Name.EndsWith(manifestSuffix)) continue;

                        pluginNs = embedded.Name.Substring(0, embedded.Name.Length - manifestSuffix.Length);

                        string manifest;
                        using (var manifestReader = new StreamReader(embedded.GetResourceStream()))
                            manifest = manifestReader.ReadToEnd();

                        metadata.Manifest = JsonConvert.DeserializeObject<PluginManifest>(manifest);
                        break;
                    }

                    if (metadata.Manifest == null)
                    {
#if DIRE_LOADER_WARNINGS
                        Logger.loader.Error($"Could not find manifest.json for {Path.GetFileName(plugin)}");
#else
                        Logger.loader.Notice($"No manifest.json in {Path.GetFileName(plugin)}");
#endif
                        continue;
                    }

                    foreach (var type in pluginModule.Types)
                    {
                        if (type.Namespace != pluginNs) continue;

                        if (type.HasInterface(typeof(IPlugin).FullName))
                        {
                            metadata.PluginType = type;
                            break;
                        }
                    }

                    if (metadata.PluginType == null)
                    {
                        Logger.loader.Error($"No plugin found in the manifest namespace ({pluginNs}) in {Path.GetFileName(plugin)}");
                        continue;
                    }

                    Logger.loader.Debug($"Adding info for {Path.GetFileName(plugin)}");
                    PluginsMetadata.Add(metadata);
                }
                catch (Exception e)
                {
                    Logger.loader.Error($"Could not load data for plugin {Path.GetFileName(plugin)}");
                    Logger.loader.Error(e);
                    ignoredPlugins.Add(metadata, new IgnoreReason(Reason.Error)
                    {
                        ReasonText = "An error ocurred loading the data",
                        Error = e
                    });
                }
            }

            IEnumerable<string> bareManifests = Directory.GetFiles(BeatSaber.PluginsPath, "*.json");
            bareManifests = bareManifests.Concat(Directory.GetFiles(BeatSaber.PluginsPath, "*.manifest"));
            foreach (var manifest in bareManifests)
            { // TODO: maybe find a way to allow a bare manifest to specify an associated file
                try
                {
                    var metadata = new PluginMetadata
                    {
                        File = new FileInfo(Path.Combine(BeatSaber.PluginsPath, manifest)),
                        IsSelf = false,
                        IsBare = true,
                    };

                    metadata.Manifest = JsonConvert.DeserializeObject<PluginManifest>(File.ReadAllText(manifest));

                    Logger.loader.Debug($"Adding info for bare manifest {Path.GetFileName(manifest)}");
                    PluginsMetadata.Add(metadata);
                }
                catch (Exception e)
                {
                    Logger.loader.Error($"Could not load data for bare manifest {Path.GetFileName(manifest)}");
                    Logger.loader.Error(e);
                }
            }

            foreach (var meta in PluginsMetadata)
            { // process description include
                var lines = meta.Manifest.Description.Split('\n');
                var m = embeddedTextDescriptionPattern.Match(lines[0]);
                if (m.Success)
                {
                    if (meta.IsBare)
                    {
                        Logger.loader.Warn($"Bare manifest cannot specify description file");
                        meta.Manifest.Description = string.Join("\n", lines.Skip(1).StrJP()); // ignore first line
                        continue;
                    }

                    var name = m.Groups[1].Value;
                    string description;
                    if (!meta.IsSelf)
                    {
                        var resc = meta.PluginType.Module.Resources.Select(r => r as EmbeddedResource)
                                                                   .NonNull()
                                                                   .FirstOrDefault(r => r.Name == name);
                        if (resc == null)
                        {
                            Logger.loader.Warn($"Could not find description file for plugin {meta.Name} ({name}); ignoring include");
                            meta.Manifest.Description = string.Join("\n", lines.Skip(1).StrJP()); // ignore first line
                            continue;
                        }

                        using var reader = new StreamReader(resc.GetResourceStream());
                        description = reader.ReadToEnd();
                    }
                    else
                    {
                        using var descriptionReader = new StreamReader(meta.Assembly.GetManifestResourceStream(name));
                        description = descriptionReader.ReadToEnd();
                    }

                    meta.Manifest.Description = description;
                }
            }
        }

        internal enum Reason
        {
            Error, Duplicate, Conflict, Dependency,
            Released,
            Feature
        }
        internal struct IgnoreReason
        {

            public Reason Reason { get; }
            public string ReasonText { get; set; }
            public Exception Error { get; set; }
            public PluginMetadata RelatedTo { get; set; }
            public IgnoreReason(Reason reason)
            {
                Reason = reason;
                ReasonText = null;
                Error = null;
                RelatedTo = null;
            }
        }

        // keep track of these for the updater; it should still be able to update mods not loaded
        // TODO: add ignore reason
        // the thing -> the reason
        internal static Dictionary<PluginMetadata, IgnoreReason> ignoredPlugins = new Dictionary<PluginMetadata, IgnoreReason>();

        internal static void Resolve()
        { // resolves duplicates and conflicts, etc
            PluginsMetadata.Sort((a, b) => b.Version.CompareTo(a.Version));
            
            var ids = new HashSet<string>();
            var ignore = new Dictionary<PluginMetadata, IgnoreReason>();
            var resolved = new List<PluginMetadata>(PluginsMetadata.Count);
            foreach (var meta in PluginsMetadata)
            {
                if (meta.Id != null)
                {
                    if (ids.Contains(meta.Id))
                    {
                        Logger.loader.Warn($"Found duplicates of {meta.Id}, using newest");
                        var ireason = new IgnoreReason(Reason.Duplicate)
                        {
                            ReasonText = $"Duplicate entry of same ID ({meta.Id})",
                            RelatedTo = resolved.First(p => p.Id == meta.Id)
                        };
                        ignore.Add(meta, ireason);
                        ignoredPlugins.Add(meta, ireason);
                        continue; // because of sorted order, hightest order will always be the first one
                    }

                    bool processedLater = false;
                    foreach (var meta2 in PluginsMetadata)
                    {
                        if (ignore.ContainsKey(meta2)) continue;
                        if (meta == meta2)
                        {
                            processedLater = true;
                            continue;
                        }

                        if (!meta2.Manifest.Conflicts.ContainsKey(meta.Id)) continue;

                        var range = meta2.Manifest.Conflicts[meta.Id];
                        if (!range.IsSatisfied(meta.Version)) continue;

                        Logger.loader.Warn($"{meta.Id}@{meta.Version} conflicts with {meta2.Id}");

                        if (processedLater)
                        {
                            Logger.loader.Warn($"Ignoring {meta2.Name}");
                            ignore.Add(meta2, new IgnoreReason(Reason.Conflict)
                            {
                                ReasonText = $"{meta.Id}@{meta.Version} conflicts with {meta2.Id}",
                                RelatedTo = meta
                            });
                        }
                        else
                        {
                            Logger.loader.Warn($"Ignoring {meta.Name}");
                            ignore.Add(meta, new IgnoreReason(Reason.Conflict)
                            {
                                ReasonText = $"{meta2.Id}@{meta2.Version} conflicts with {meta.Id}",
                                RelatedTo = meta2
                            });
                            break;
                        }
                    }
                }

                if (ignore.TryGetValue(meta, out var reason))
                {
                    ignoredPlugins.Add(meta, reason);
                    continue;
                }
                if (meta.Id != null)
                    ids.Add(meta.Id);

                resolved.Add(meta);
            }

            PluginsMetadata = resolved;
        }

        private static void FilterDisabled()
        {
            var enabled = new List<PluginMetadata>(PluginsMetadata.Count);

            var disabled = DisabledConfig.Instance.DisabledModIds;
            foreach (var meta in PluginsMetadata)
            {
                if (disabled.Contains(meta.Id ?? meta.Name))
                    DisabledPlugins.Add(meta);
                else
                    enabled.Add(meta);
            }

            PluginsMetadata = enabled;
        }

        internal static void ComputeLoadOrder()
        {
#if DEBUG
            Logger.loader.Debug(string.Join(", ", PluginsMetadata.Select(p => p.ToString()).StrJP()));
#endif

            static bool InsertInto(HashSet<PluginMetadata> root, PluginMetadata meta, bool isRoot = false)
            { // this is slow, and hella recursive
                bool inserted = false;
                foreach (var sr in root)
                {
                    inserted = inserted || InsertInto(sr.Dependencies, meta);

                    if (meta.Id != null)
                        if (sr.Manifest.Dependencies.ContainsKey(meta.Id) || sr.Manifest.LoadAfter.Contains(meta.Id))
                            inserted = inserted || sr.Dependencies.Add(meta);
                    if (sr.Id != null)
                        if (meta.Manifest.LoadBefore.Contains(sr.Id))
                            inserted = inserted || sr.Dependencies.Add(meta);
                }

                if (isRoot)
                {
                    foreach (var sr in root)
                    {
                        InsertInto(meta.Dependencies, sr);

                        if (sr.Id != null)
                            if (meta.Manifest.Dependencies.ContainsKey(sr.Id) || meta.Manifest.LoadAfter.Contains(sr.Id))
                                meta.Dependencies.Add(sr);
                        if (meta.Id != null)
                            if (sr.Manifest.LoadBefore.Contains(meta.Id))
                                meta.Dependencies.Add(sr);
                    }

                    root.Add(meta);
                }

                return inserted;
            }

            var pluginTree = new HashSet<PluginMetadata>();
            foreach (var meta in PluginsMetadata)
                InsertInto(pluginTree, meta, true);

            static void DeTree(List<PluginMetadata> into, HashSet<PluginMetadata> tree)
            {
                foreach (var st in tree)
                    if (!into.Contains(st))
                    {
                        DeTree(into, st.Dependencies);
                        into.Add(st);
                    }
            }

            PluginsMetadata = new List<PluginMetadata>();
            DeTree(PluginsMetadata, pluginTree);

#if DEBUG
            Logger.loader.Debug(string.Join(", ", PluginsMetadata.Select(p => p.ToString()).StrJP()));
#endif
        }

        internal static void ResolveDependencies()
        {
            var metadata = new List<PluginMetadata>();
            var pluginsToLoad = new Dictionary<string, Version>();
            var disabledLookup = DisabledPlugins.NonNull(m => m.Id).ToDictionary(m => m.Id, m => m.Version);
            foreach (var meta in PluginsMetadata)
            {
                var missingDeps = new List<(string id, Range version, bool disabled)>();
                foreach (var dep in meta.Manifest.Dependencies)
                {
#if DEBUG
                    Logger.loader.Debug($"Looking for dependency {dep.Key} with version range {dep.Value.Intersect(new SemVer.Range("*.*.*"))}");
#endif
                    if (pluginsToLoad.ContainsKey(dep.Key) && dep.Value.IsSatisfied(pluginsToLoad[dep.Key]))
                        continue;

                    if (disabledLookup.ContainsKey(dep.Key) && dep.Value.IsSatisfied(disabledLookup[dep.Key]))
                    {
                        Logger.loader.Warn($"Dependency {dep.Key} was found, but disabled. Disabling {meta.Name} too.");
                        missingDeps.Add((dep.Key, dep.Value, true));
                    }
                    else
                    {
                        Logger.loader.Warn($"{meta.Name} is missing dependency {dep.Key}@{dep.Value}");
                        missingDeps.Add((dep.Key, dep.Value, false));
                    }
                }

                if (missingDeps.Count == 0)
                {
                    metadata.Add(meta);
                    if (meta.Id != null)
                        pluginsToLoad.Add(meta.Id, meta.Version);
                }
                else if (missingDeps.Any(t => !t.disabled))
                { // missing deps
                    ignoredPlugins.Add(meta, new IgnoreReason(Reason.Dependency)
                    {
                        ReasonText = $"Missing dependencies {string.Join(", ", missingDeps.Where(t => !t.disabled).Select(t => $"{t.id}@{t.version}").StrJP())}"
                    });
                }
                else
                {
                    DisabledPlugins.Add(meta);
                    DisabledConfig.Instance.DisabledModIds.Add(meta.Id ?? meta.Name);
                }
            }

            PluginsMetadata = metadata;
        }

        internal static void InitFeatures()
        {
            var parsedFeatures = PluginsMetadata.Select(m =>
                    (metadata: m,
                     features: m.Manifest.Features.Select(feature => 
                            (feature, parsed: Ref.Create<Feature.FeatureParse?>(null))
                        ).ToList()
                    )
                ).ToList();

            while (DefineFeature.NewFeature)
            {
                DefineFeature.NewFeature = false;

                foreach (var (metadata, features) in parsedFeatures)
                    for (var i = 0; i < features.Count; i++)
                    {
                        var feature = features[i];

                        var success = Feature.TryParseFeature(feature.feature, metadata, out var featureObj,
                            out var exception, out var valid, out var parsed, feature.parsed.Value);

                        if (!success && !valid && featureObj == null && exception == null) // no feature of type found
                            feature.parsed.Value = parsed;
                        else if (success)
                        {
                            if (valid && featureObj.StoreOnPlugin)
                                metadata.InternalFeatures.Add(featureObj);
                            else if (!valid)
                                Logger.features.Warn(
                                    $"Feature not valid on {metadata.Name}: {featureObj.InvalidMessage}");
                            features.RemoveAt(i--);
                        }
                        else
                        {
                            Logger.features.Error($"Error parsing feature definition on {metadata.Name}");
                            Logger.features.Error(exception);
                            features.RemoveAt(i--);
                        }
                    }

                foreach (var plugin in PluginsMetadata)
                    foreach (var feature in plugin.Features)
                        feature.Evaluate();
            }

            foreach (var plugin in parsedFeatures)
            {
                if (plugin.features.Count <= 0) continue;

                Logger.features.Warn($"On plugin {plugin.metadata.Name}:");
                foreach (var feature in plugin.features)
                    Logger.features.Warn($"    Feature not found with name {feature.feature}");
            }
        }

        internal static void ReleaseAll(bool full = false)
        {
            if (full)
                ignoredPlugins = new Dictionary<PluginMetadata, IgnoreReason>();
            else
            {
                foreach (var m in PluginsMetadata)
                    ignoredPlugins.Add(m, new IgnoreReason(Reason.Released));
                foreach (var m in ignoredPlugins.Keys)
                { // clean them up so we can still use the metadata for updates
                    m.InternalFeatures.Clear();
                    m.PluginType = null;
                    m.Assembly = null;
                }
            }
            PluginsMetadata = new List<PluginMetadata>();
            DisabledPlugins = new List<PluginMetadata>();
            Feature.Reset();
            GC.Collect();
        }

        internal static void Load(PluginMetadata meta)
        {
            if (meta.Assembly == null && meta.PluginType != null)
                meta.Assembly = Assembly.LoadFrom(meta.File.FullName);
        }

        internal static PluginInfo InitPlugin(PluginMetadata meta, IEnumerable<PluginMetadata> alreadyLoaded)
        {
            if (meta.PluginType == null)
                return new PluginInfo()
                {
                    Metadata = meta,
                    Plugin = null
                };

            var info = new PluginInfo();

            if (meta.Manifest.GameVersion != BeatSaber.GameVersion)
                Logger.loader.Warn($"Mod {meta.Name} developed for game version {meta.Manifest.GameVersion}, so it may not work properly.");

            try
            {
                foreach (var dep in meta.Dependencies)
                {
                    if (alreadyLoaded.Contains(dep)) continue;

                    // otherwise...

                    if (ignoredPlugins.TryGetValue(dep, out var reason))
                    { // was added to the ignore list
                        ignoredPlugins.Add(meta, new IgnoreReason(Reason.Dependency)
                        {
                            ReasonText = $"Dependency was ignored at load time: {reason.ReasonText}",
                            RelatedTo = dep
                        });
                    }
                    else
                    { // was not added to ignore list
                        ignoredPlugins.Add(meta, new IgnoreReason(Reason.Dependency)
                        {
                            ReasonText = $"Dependency was not already loaded at load time, but was also not ignored",
                            RelatedTo = dep
                        });
                    }

                    return null;
                }

                Load(meta);

                Feature denyingFeature = null;
                if (!meta.Features.All(f => (denyingFeature = f).BeforeLoad(meta)))
                {
                    Logger.loader.Warn(
                        $"Feature {denyingFeature?.GetType()} denied plugin {meta.Name} from loading! {denyingFeature?.InvalidMessage}");
                    ignoredPlugins.Add(meta, new IgnoreReason(Reason.Feature)
                    {
                        ReasonText = $"Denied in {nameof(Feature.BeforeLoad)} of feature {denyingFeature?.GetType()}:\n\t{denyingFeature?.InvalidMessage}"
                    });
                    return null;
                }

                var type = meta.Assembly.GetType(meta.PluginType.FullName);
                var instance = Activator.CreateInstance(type) as IPlugin;

                info.Metadata = meta;
                info.Plugin = instance;

                var init = type.GetMethod("Init", BindingFlags.Instance | BindingFlags.Public);
                if (init != null)
                {
                    denyingFeature = null;
                    if (!meta.Features.All(f => (denyingFeature = f).BeforeInit(info)))
                    {
                        Logger.loader.Warn(
                            $"Feature {denyingFeature?.GetType()} denied plugin {meta.Name} from initializing! {denyingFeature?.InvalidMessage}");
                        ignoredPlugins.Add(meta, new IgnoreReason(Reason.Feature)
                        {
                            ReasonText = $"Denied in {nameof(Feature.BeforeInit)} of feature {denyingFeature?.GetType()}:\n\t{denyingFeature?.InvalidMessage}"
                        });
                        return null;
                    }

                    PluginInitInjector.Inject(init, info);
                }

                foreach (var feature in meta.Features)
                    try
                    {
                        feature.AfterInit(info, info.Plugin);
                    }
                    catch (Exception e)
                    {
                        Logger.loader.Critical($"Feature errored in {nameof(Feature.AfterInit)}: {e}");
                    }

                try // TODO: move this out to after all plugins have been inited
                {
                    instance.OnEnable();
                }
                catch (Exception e)
                {
                    Logger.loader.Error($"Error occurred trying to enable {meta.Name}");
                    Logger.loader.Error(e);
                    return null; // is enable failure a full load failure?
                }
            }
            catch (AmbiguousMatchException)
            {
                Logger.loader.Critical($"Only one Init allowed per plugin (ambiguous match in {meta.Name})");
                Logger.loader.Critical("@Developer: you *really* should fix this");
                // not adding to ignoredPlugins here because this should only happen in a development context
                // if someone fucks this up on release thats on them
                return null;
            }
            catch (Exception e)
            {
                Logger.loader.Error($"Could not init plugin {meta.Name}: {e}");
                ignoredPlugins.Add(meta, new IgnoreReason(Reason.Error)
                {
                    ReasonText = "Error ocurred while initializing",
                    Error = e
                });
                return null;
            }

            return info;
        }

        internal static List<PluginInfo> LoadPlugins()
        {
            InitFeatures();
            DisabledPlugins.ForEach(Load); // make sure they get loaded into memory so their metadata and stuff can be read more easily

            var list = new List<PluginInfo>();
            var loaded = new HashSet<PluginMetadata>();
            foreach (var meta in PluginsMetadata)
            {
                var info = InitPlugin(meta, loaded);
                if (info != null)
                {
                    list.Add(info);
                    loaded.Add(meta);
                }
            }

            return list;
        }
    }
}<|MERGE_RESOLUTION|>--- conflicted
+++ resolved
@@ -156,11 +156,6 @@
                 else
                     Directory.CreateDirectory(pluginDir);
             }
-<<<<<<< HEAD
-
-            SelfConfig.Instance.LastGameVersion = gameVer.ToString();
-=======
->>>>>>> e6097054
         }
 
         internal static List<PluginMetadata> PluginsMetadata = new List<PluginMetadata>();
