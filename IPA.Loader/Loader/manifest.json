--- conflicted
+++ resolved
@@ -5,17 +5,10 @@
     "#![IPA.Loader.description.md]",
     "A mod loader specifically for Beat Saber."
   ],
-<<<<<<< HEAD
-  "gameVersion": "1.5.0",
+  "gameVersion": "1.6.0",
   "id": "BSIPA",
   "name": "Beat Saber IPA",
   "version": "4.0.0-beta.1",
-=======
-  "gameVersion": "1.6.0",
-  "id": "BSIPA",
-  "name": "Beat Saber IPA",
-  "version": "3.13.4",
->>>>>>> da11e854
   "icon": "IPA.icon_white.png",
   "features": [
     "define-feature(print, IPA.Loader.Features.PrintFeature)",
